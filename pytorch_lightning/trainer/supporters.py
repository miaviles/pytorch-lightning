# Copyright The PyTorch Lightning team.
#
# Licensed under the Apache License, Version 2.0 (the "License");
# you may not use this file except in compliance with the License.
# You may obtain a copy of the License at
#
#     http://www.apache.org/licenses/LICENSE-2.0
#
# Unless required by applicable law or agreed to in writing, software
# distributed under the License is distributed on an "AS IS" BASIS,
# WITHOUT WARRANTIES OR CONDITIONS OF ANY KIND, either express or implied.
# See the License for the specific language governing permissions and
# limitations under the License.

import inspect
import os
from collections.abc import Iterable, Iterator, Mapping, Sequence
from typing import Any, Callable, Dict, List, Optional, Union

import torch
from torch import Tensor
from torch.utils.data import Dataset, IterableDataset
from torch.utils.data.dataloader import DataLoader

from pytorch_lightning.trainer.connectors.logger_connector.logger_connector import LoggerStages
from pytorch_lightning.utilities import rank_zero_warn
from pytorch_lightning.utilities.apply_func import apply_to_collection
from pytorch_lightning.utilities.cloud_io import get_filesystem
from pytorch_lightning.utilities.data import get_len
from pytorch_lightning.utilities.exceptions import MisconfigurationException


class TensorRunningAccum(object):
    """Tracks a running accumulation values (min, max, mean) without graph
    references.

    Examples:
        >>> accum = TensorRunningAccum(5)
        >>> accum.last(), accum.mean()
        (None, None)
        >>> accum.append(torch.tensor(1.5))
        >>> accum.last(), accum.mean()
        (tensor(1.5000), tensor(1.5000))
        >>> accum.append(torch.tensor(2.5))
        >>> accum.last(), accum.mean()
        (tensor(2.5000), tensor(2.))
        >>> accum.reset()
        >>> _= [accum.append(torch.tensor(i)) for i in range(13)]
        >>> accum.last(), accum.mean(), accum.min(), accum.max()
        (tensor(12.), tensor(10.), tensor(8.), tensor(12.))
    """

    def __init__(self, window_length: int):
        self.window_length = window_length
        self.memory = None
        self.current_idx: int = 0
        self.last_idx: Optional[int] = None
        self.rotated: bool = False

    def reset(self) -> None:
        """Empty the accumulator."""
        self.__init__(self.window_length)

    def last(self):
        """Get the last added element."""
        if self.last_idx is not None:
            return self.memory[self.last_idx]

    def append(self, x):
        """Add an element to the accumulator."""
        if self.memory is None:
            self.memory = torch.zeros(self.window_length, *x.shape)

        # ensure same device and type
        if self.memory.device != x.device or self.memory.type() != x.type():
            x = x.to(self.memory)

        # store without grads
        with torch.no_grad():
            self.memory[self.current_idx] = x
            self.last_idx = self.current_idx

        # increase index
        self.current_idx += 1

        # reset index when hit limit of tensor
        self.current_idx = self.current_idx % self.window_length
        if self.current_idx == 0:
            self.rotated = True

    def mean(self):
        """Get mean value from stored elements."""
        return self._agg_memory('mean')

    def max(self):
        """Get maximal value from stored elements."""
        return self._agg_memory('max')

    def min(self):
        """Get minimal value from stored elements."""
        return self._agg_memory('min')

    def _agg_memory(self, how: str):
        if self.last_idx is not None:
            if self.rotated:
                return getattr(self.memory, how)()
            else:
                return getattr(self.memory[: self.current_idx], how)()


class Accumulator(object):
    def __init__(self):
        self.num_values = 0
        self.total = 0

    def accumulate(self, x):
        with torch.no_grad():
            self.total += x
            self.num_values += 1

    def mean(self):
        return self.total / self.num_values


class LightningBatchSamplerWrapper:
    """
    This class wraps user batch sampler, so we can extract
    the batch_indices for tracking each sample.
    """

    SKIP_KEYS = ['sampler', 'batch_sampler', 'dataset_kind']
    SKIP_VALID_KEYS = ['args', 'kwargs', 'self']

    def __init__(self, batch_sampler):
        self.batch_sampler = batch_sampler
        self.batch_indices = None

    def __iter__(self):
        for batch_indices in self.batch_sampler:
            self.batch_indices = batch_indices
            yield batch_indices

    @staticmethod
    def recreate_dataloader(dataloader: DataLoader) -> DataLoader:
        """
        This function will wrap the user batch_sampler to track the returned batch indices
        """
        if not isinstance(dataloader, DataLoader):
            raise MisconfigurationException('Autoid only works with torch dataloaders or derived classes!')

        elif isinstance(dataloader.dataset, IterableDataset):
            return dataloader

        params = {k: v for k, v in vars(dataloader).items() if not k.startswith("_")}

        valid_kwargs = set(inspect.signature(dataloader.__init__).parameters)
        contains_dataset = True

<<<<<<< HEAD
        if not isinstance(dataloader, DataLoader):
=======
        if type(dataloader) is not DataLoader:
>>>>>>> 5ff5c128
            contains_dataset = "dataset" in valid_kwargs
            valid_kwargs.update(inspect.signature(DataLoader.__init__).parameters)

        dl_args = {
            name: params[name] for name in valid_kwargs
            if name in params and name not in LightningBatchSamplerWrapper.SKIP_KEYS
        }

        multiprocessing_context = dataloader.multiprocessing_context

        # override parameters to enable batch_sampler injection
        dl_args.update({
            "batch_size": 1,
            "sampler": None,
            "shuffle": None,
            "batch_sampler": LightningBatchSamplerWrapper(dataloader.batch_sampler),
            "drop_last": False,
            "multiprocessing_context": multiprocessing_context,
        })

        missing_kwargs = valid_kwargs.difference(LightningBatchSamplerWrapper.SKIP_VALID_KEYS).difference(dl_args)
        if missing_kwargs:
            dataloader_cls_name = dataloader.__class__.__name__
            rank_zero_warn(
                f"Trying to replace to wrap your BatchSampler in your {dataloader_cls_name} dataloader."
                "This would fail as your DataLoader doesn't expose as attributes all its __init__ parameters. "
                f"Missing attributes are {missing_kwargs} \n"
                "HINT: use Trainer(enable_predict_auto_id=False) and provide your own id."
                " Check out the doc for Testing.", UserWarning
            )
            return dataloader

        if not contains_dataset:
            del dl_args['dataset']

        # re-create object of the same class with new argumnets
        dataloader = type(dataloader)(**dl_args)
        dataloader.multiprocessing_context = multiprocessing_context
        return dataloader


class PredictionCollection(object):

    """
    This class is used to collect predictions.

    The legacy API built using the following functions:
        - LightningModule.write_predictions: Entry point for user

        - add
        - _add_prediction
        - to_disk

        This should be used when the test dataset predictions are too large,
        and each rank will save the predictions

    The new API built using the following functions:
        - LightningModule.add_predictions: Entry point for user

        - append: Receive a new predictions to append to cache. Handle validation
        - _append_prediction: Handle storing
        - finalize_predictions: When the epoch is finished, add predictions to results object
        - all_gather_predictions: Gather predictions accross multiple processses.

        This should be used with medium sized dataset,
        where all predictions can be hold in memory.

        On each test_step, if the user call add_predictions, append and _append_prediction
            will be used to append predictions to internal cache.
        On the end of `trainer.test`, predictions will be added to result object using
            `finalize_predictions` function.
    """

    ID_KEY = 'id'

    def __init__(self, global_rank: int, world_size: int, all_gather_fn: Callable):
        self.global_rank = global_rank
        self.world_size = world_size
        self.all_gather_fn = all_gather_fn
        self._legacy_predictions = {}
        self._predictions = {stage: {} for stage in LoggerStages}

    @property
    def predictions(self) -> Dict:
        return self._predictions[self.current_stage]

    def _append_prediction(
        self,
        predictions: List[Dict],
        dl_idx: int,
        batch_indices: List[int],
        enable_predict_auto_id: bool
    ) -> None:

        cache = self.predictions

        cache.setdefault(dl_idx, {})

        def _convert(value):
            return value.cpu().tolist()

        for batch_idx, pred in enumerate(predictions):
            if enable_predict_auto_id:
                sample_id = batch_indices[batch_idx]

            else:
                if self.ID_KEY in pred:
                    sample_id = pred[self.ID_KEY]
                    if not isinstance(sample_id, (int, float)):
                        raise MisconfigurationException(
                            f"`id` key should be either a int or float. Found {type(sample_id)}."
                        )
                else:
                    raise MisconfigurationException(
                        f"The predictions dict requires an `{self.ID_KEY}` key."
                    )

            if sample_id in cache[dl_idx]:
                raise MisconfigurationException(
                    "Prediction Collection doesn't support multiple predictions for one sample yet.")

            if enable_predict_auto_id:
                cache[dl_idx][sample_id] = {
                    self.ID_KEY: sample_id, "predictions": pred}
            else:
                cache[dl_idx][sample_id] = pred

            # apply convert to store memory
            cache[dl_idx][sample_id] = apply_to_collection(cache[dl_idx][sample_id], torch.Tensor, _convert)

    def append(
        self,
        predictions: List,
        dl_idx: int,
        batch_indices: List[int],
        current_stage: str,
        enable_predict_auto_id: bool
    ) -> None:
        """
        This function expects predictions to be a list of tensors or dictionary of tensors.
        Example::

            self.add_predictions(predictions)
        """
        if predictions is None or (isinstance(predictions, list) and not predictions):
            return

        self.current_stage = current_stage

        if enable_predict_auto_id:
            assert isinstance(predictions, (list, torch.Tensor))
            if batch_indices is None:
                return

            if len(predictions) != len(batch_indices):
                raise MisconfigurationException(
                    "The predictions dimension should match the batch_size. "
                    "HINT: If your prediction dimensions don't match the size of your batch size, "
                    "use Trainer(enable_predict_auto_id=False) and provide your own `id`."
                )
        else:
            if not all(isinstance(p, dict) and "id" in p for p in predictions):
                raise MisconfigurationException(
                    "predictions objects should be a list where each element is a dict. "
                    "each dict should contain an unique number `id` to identify each sample."
                )

            if not all(len(p) > 1 for p in predictions):
                raise MisconfigurationException(
                    "each element should contain at least an unique number `id` and a prediction tensor."
                )

        self._append_prediction(predictions, dl_idx, batch_indices, enable_predict_auto_id)

    def finalize_predictions(self, results: List[Dict], current_stage: str) -> List[Dict]:
        """
        This function will add the reduced predictions accross multiple processes for each dataset
        to the results objects returned by the trainer.test function.
        """
        self.current_stage = current_stage
        predictions = self.predictions
        for dl_idx, result in enumerate(results):
            if dl_idx in predictions:
                dl_predictions = predictions[dl_idx]
                dl_predictions = self.all_gather_predictions(dl_predictions)
                result["predictions"] = list(dl_predictions.values())
        return results

    def all_gather_predictions(self, predictions: Dict) -> Dict:
        """
        This function all_gather predictions accross multiple processes
        # todo: see https://github.com/PyTorchLightning/pytorch-lightning/issues/5493 for better details.
        """
        if not (self.world_size >= 2 and torch.distributed.is_available() and torch.distributed.is_initialized()):
            return predictions

        predictions = self.all_gather_fn(predictions)

        def gather(pred: Union[List[Tensor], Tensor], idx: int) -> Union[List[Tensor], Tensor]:
            # all_gather: tensor [(N, C), ..., (N, C)] -> [(WORLD_SIZE, N, C), ..., (WORLD_SIZE, N, C)]
            # `convert` function is used to get the right tensor
            # depending the data id.
            def convert(p):
                return p[idx % self.world_size].tolist()
            return (
                [convert(p) for p in pred]
                if isinstance(pred, (list)) else
                convert(pred)
            )

        out = {}
        for pred in predictions.values():
            keys = [k for k in pred if k != self.ID_KEY]
            ids = pred[self.ID_KEY].int().tolist()
            for id_ in ids:
                if id_ not in out:
                    res = {k: apply_to_collection(pred[k], (torch.Tensor, list), gather, id_) for k in keys}
                    res[self.ID_KEY] = id_
                    out[id_] = res
        return out

    def _add_prediction(self, name, values, filename):
        if filename not in self._legacy_predictions:
            self._legacy_predictions[filename] = {name: values}
        elif name not in self._legacy_predictions[filename]:
            self._legacy_predictions[filename][name] = values
        elif isinstance(values, Tensor):
            self._legacy_predictions[filename][name] = torch.cat(
                (self._legacy_predictions[filename][name], values)
            )
        elif isinstance(values, list):
            self._legacy_predictions[filename][name].extend(values)

    def add(self, predictions):
        if predictions is None:
            return

        for filename, pred_dict in predictions.items():
            for feature_name, values in pred_dict.items():
                self._add_prediction(feature_name, values, filename)

    def to_disk(self) -> None:
        """Write predictions to file(s).
        """
        for filepath, predictions in self._legacy_predictions.items():
            fs = get_filesystem(filepath)
            # normalize local filepaths only
            if fs.protocol == "file":
                filepath = os.path.realpath(filepath)
            if self.world_size > 1:
                stem, extension = os.path.splitext(filepath)
                filepath = f"{stem}_rank_{self.global_rank}{extension}"
            dirpath = os.path.split(filepath)[0]
            fs.mkdirs(dirpath, exist_ok=True)

            # Convert any tensor values to list
            predictions = {
                k: v if not isinstance(v, Tensor) else v.tolist()
                for k, v in predictions.items()
            }

            # Check if all features for this file add up to same length
            feature_lens = {k: len(v) for k, v in predictions.items()}
            if len(set(feature_lens.values())) != 1:
                raise ValueError(
                    "Mismatching feature column lengths found in stored EvalResult predictions."
                )

            # Switch predictions so each entry has its own dict
            outputs = []
            for values in zip(*predictions.values()):
                output_element = {k: v for k, v in zip(predictions.keys(), values)}
                outputs.append(output_element)

            # Write predictions for current file to disk
            with fs.open(filepath, "wb") as fp:
                torch.save(outputs, fp)


class CycleIterator(object):
    """
    Iterator for restarting a dataloader if it runs out of samples
    """
    def __init__(self, loader: Any, length: Optional[int] = None):
        """

        Args:
            loader: the loader to restart for cyclic (and optionally infinite) sampling
            length: the number of batches to sample (with restarted loaders if necessary) before raising StopIteration
                if None: infinite

        """
        if length is None:
            length = float('inf')

        self.length = length
        self.loader = loader
        self._loader_iter = None
        self.counter = 0

    def __iter__(self) -> Any:
        """

        Creates the internal iterator and returns self

        Returns:
            CycleIterator: self

        """
        self.counter = 0
        self._loader_iter = iter(self.loader)
        return self

    def __next__(self) -> Any:
        """
        Fetches the next batch from internal dataloader and restarts
        it if necessary

        Returns:
            Any: the resulting batch

        Raises:
            StopIteration: if more then :attr:`length` batches have been returned

        """
        # Note: if self.length is `inf`, then the iterator will never stop
        if self.counter >= self.__len__():
            raise StopIteration

        try:
            return next(self._loader_iter)

        except StopIteration:
            self._loader_iter = iter(self.loader)
            return next(self._loader_iter)

        finally:
            self.counter += 1

    def __len__(self) -> Union[int, float]:
        return self.length


class CombinedDataset(object):
    """
    Combine multiple datasets and compute their statistics
    """
    COMPUTE_FUNCS = {'min_size': min, 'max_size_cycle': max}

    def __init__(self, datasets: Union[Sequence, Mapping], mode: str = 'min_size'):
        """

        Args:
            datasets: a sequence/mapping datasets. Can be a collections of torch.utils.Dataset,
                Iterable or even None.
            mode: whether to use the minimum number of batches in all samples or the maximum
                number of batches in all samples.

        """
        self.datasets = datasets
        if mode not in self.COMPUTE_FUNCS.keys():
            raise MisconfigurationException(
                f'You have selected unsupported mode "{mode}",'
                f' please select one the: {list(self.COMPUTE_FUNCS.keys())}.'
            )
        self.mode = mode

    @property
    def max_len(self) -> Union[int, float]:
        return self._calc_num_data(self.datasets, 'max_size_cycle')

    @property
    def min_len(self) -> Union[int, float]:
        return self._calc_num_data(self.datasets, 'min_size')

    @staticmethod
    def _calc_num_data(datasets: Union[Sequence, Mapping], mode: str) -> Union[int, float]:
        """
        Compute the length of `CombinedDataset` according to the `mode`.

        Args:
            datasets: a sequence/mapping datasets. Can be a collections of torch.utils.data.Dataset,
                Iterable or even None.
            mode: Determine `CombinedDataset`'s length is the maximum or minimum of
                the datasets.

        Returns:
            length: the length of `CombinedDataset`

        """
        if mode not in CombinedDataset.COMPUTE_FUNCS.keys():
            raise MisconfigurationException(f"Invalid Mode: {mode}")

        # extract the lengths
        all_lengths = apply_to_collection(datasets, (Dataset, Iterable, type(None)), get_len,
                                          wrong_dtype=(Sequence, Mapping))

        compute_func = CombinedDataset.COMPUTE_FUNCS[mode]

        if isinstance(all_lengths, (int, float)):
            length = all_lengths

        elif isinstance(all_lengths, Mapping):
            length = compute_func(all_lengths.values())

        elif isinstance(all_lengths, Sequence):
            length = compute_func(all_lengths)

        return length

    def __len__(self) -> int:
        """Return the minimum length of the datasets."""
        return self._calc_num_data(self.datasets, self.mode)


class CombinedLoader(object):
    """
    Combines different dataloaders and allows sampling in parallel.

    Supported modes are 'min_size', which raises StopIteration after the shortest loader
    (the one with the lowest number of batches) is done, and 'max_size_cycle` which raises
    StopIteration after the longest loader (the one with most batches) is done, while cycling
    through the shorter loaders.

    Examples:
        >>> loaders = {'a': torch.utils.data.DataLoader(range(6), batch_size=4),
        ...            'b': torch.utils.data.DataLoader(range(15), batch_size=5)}
        >>> combined_loader = CombinedLoader(loaders, 'max_size_cycle')
        >>> for item in combined_loader:
        ...     print(item)
        {'a': tensor([0, 1, 2, 3]), 'b': tensor([0, 1, 2, 3, 4])}
        {'a': tensor([4, 5]), 'b': tensor([5, 6, 7, 8, 9])}
        {'a': tensor([0, 1, 2, 3]), 'b': tensor([10, 11, 12, 13, 14])}
        >>> combined_loader = CombinedLoader(loaders, 'min_size')
        >>> for item in combined_loader:
        ...     print(item)
        {'a': tensor([0, 1, 2, 3]), 'b': tensor([0, 1, 2, 3, 4])}
        {'a': tensor([4, 5]), 'b': tensor([5, 6, 7, 8, 9])}

    """
    SUPPORTED_MODES = ('min_size', 'max_size_cycle')

    def __init__(self, loaders: Any, mode: str = 'min_size'):
        """

        Args:
            loaders: the loaders to sample from. Can be all kind of collection
            mode: the mode. Supported are 'min_size' which stops if the shortest loader is exhausted and
                'max_size_cycle' which stops if the longest loader is exhausted and cycles through the smaller ones.

        """
        self.loaders = loaders

        datasets = apply_to_collection(self.loaders, Iterable, getattr, 'dataset', None,
                                       wrong_dtype=(Sequence, Mapping))
        # could be multiple datasets, but use self.dataset to follow the name convention in DataLoader
        self.dataset = CombinedDataset(datasets, mode)

        if mode not in self.SUPPORTED_MODES:
            raise MisconfigurationException(f"Invalid Mode: {mode}")

        self.mode = mode

        if self.mode == 'max_size_cycle':
            self._wrap_loaders_max_size_cycle()

    @property
    def sampler(self) -> Union[Iterable, Sequence, Mapping]:
        """Return a collections of samplers extracting from loaders."""
        return apply_to_collection(self.loaders, Iterable, getattr, 'sampler', None,
                                   wrong_dtype=(Sequence, Mapping))

    def _wrap_loaders_max_size_cycle(self) -> Any:
        """
        Wraps all loaders to make sure they are cycled until the longest loader is exhausted

        Returns:
            Any: the wrapped loaders

        """
        all_lengths = apply_to_collection(self.loaders, Iterable, get_len,
                                          wrong_dtype=(Sequence, Mapping))

        if isinstance(all_lengths, (int, float)):
            length = all_lengths

        elif isinstance(all_lengths, Mapping):
            length = max(all_lengths.values())

        elif isinstance(all_lengths, Sequence):
            length = max(all_lengths)

        if isinstance(self.loaders, Mapping):
            self.loaders = type(self.loaders)({k: CycleIterator(v, length=length)
                                               for k, v in self.loaders.items()})

        elif isinstance(self.loaders, Sequence):
            self.loaders = type(self.loaders)([
                CycleIterator(v, length=length) for v in self.loaders
            ])

        # dataloaders are iterable but not sequence
        elif isinstance(self.loaders, Iterable):
            # only one dataloader, just keep it the same.
            pass
        else:
            raise ValueError(f'Invalid Datatype for loaders: {type(self.loaders).__name__}')

    def __iter__(self) -> Any:
        """
        Create and return an iterator, `CombinedLoaderIterator`, for the combined loader.
        """
        return CombinedLoaderIterator(self.loaders)

    @staticmethod
    def _calc_num_batches(loaders: Any) -> Union[int, float]:
        """
        Compute the length (aka the number of batches) of `CombinedLoader`.

        Args:
            loaders: a collections of loaders.

        Returns:
            length: the minimum length of loaders

        """
        all_lengths = apply_to_collection(loaders, Iterable, get_len,
                                          wrong_dtype=(Sequence, Mapping))

        if isinstance(all_lengths, (int, float)):
            return all_lengths

        elif isinstance(all_lengths, Mapping):
            return min(all_lengths.values())

        elif isinstance(all_lengths, Sequence):
            return min(all_lengths)

        raise TypeError(f'Got Type {type(all_lengths).__name__}, but expected one of Sequence, int or Mapping')

    def __len__(self) -> int:
        return self._calc_num_batches(self.loaders)


class CombinedLoaderIterator(object):
    """
    Custom Iterator returning data from multple loaders, and allows sampling in parallel
    """
    def __init__(self, loaders: Any):
        """

        Args:
            loaders: the loaders to sample from. Can be all kind of collection

        """
        self.loaders = loaders
        self._loader_iters = None

    @property
    def loader_iters(self) -> Any:
        """
        Get the `_loader_iters` and create one if it is None.
        """
        if self._loader_iters is None:
            self._loader_iters = self.create_loader_iters(self.loaders)

        return self._loader_iters

    def __iter__(self) -> Any:
        return self

    def __next__(self) -> Any:
        """
        Fetches the next batch from multiple data loaders

        Returns:
            Any: a collections of batch data

        """
        return self.request_next_batch(self.loader_iters)

    @staticmethod
    def request_next_batch(loader_iters: Union[Iterator, Sequence, Mapping]) -> Any:
        """
        Return the batch of data from multiple iterators.

        Args:
            loader_iters: a collections of iterators

        Returns
            Any: a collections of batch data

        """
        return apply_to_collection(loader_iters, Iterator, next)

    @staticmethod
    def create_loader_iters(
        loaders: Union[Any, Iterator, Sequence, Mapping]
    ) -> Union[Any, Iterator, Sequence, Mapping]:
        """
        Create and return a collection of iterators from loaders.

        Args:
            loaders: a collections of loaders

        Returns
            a collections of iterators

        """
        # dataloaders are Iterable but not Sequences. Need this to specifically exclude sequences
        return apply_to_collection(loaders, Iterable, iter, wrong_dtype=(Sequence, Mapping))<|MERGE_RESOLUTION|>--- conflicted
+++ resolved
@@ -156,11 +156,7 @@
         valid_kwargs = set(inspect.signature(dataloader.__init__).parameters)
         contains_dataset = True
 
-<<<<<<< HEAD
-        if not isinstance(dataloader, DataLoader):
-=======
         if type(dataloader) is not DataLoader:
->>>>>>> 5ff5c128
             contains_dataset = "dataset" in valid_kwargs
             valid_kwargs.update(inspect.signature(DataLoader.__init__).parameters)
 
